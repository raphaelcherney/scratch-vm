--- conflicted
+++ resolved
@@ -384,13 +384,9 @@
         if (thread.requestScriptGlowInFrame && target == this._editingTarget) {
             var blockForThread = thread.peekStack() || thread.topBlock;
             var script = target.blocks.getTopLevelScript(blockForThread);
-<<<<<<< HEAD
-            requestedGlowsThisFrame.push(script);
-=======
             if (script) {
                 requestedGlowsThisFrame.push(script);
             }
->>>>>>> 89873308
         }
     }
     // Compare to previous frame.
@@ -415,8 +411,6 @@
     this._scriptGlowsPreviousFrame = finalScriptGlows;
 };
 
-<<<<<<< HEAD
-=======
 /**
  * "Quiet" a script's glow: stop the VM from generating glow/unglow events
  * about that script. Use when a script has just been deleted, but we may
@@ -430,7 +424,6 @@
     }
 };
 
->>>>>>> 89873308
 /**
  * Emit feedback for block glowing (used in the sequencer).
  * @param {?string} blockId ID for the block to update glow
