const ArgumentType = require('../../extension-support/argument-type');
const BlockType = require('../../extension-support/block-type');
const Cast = require('../../util/cast');
const formatMessage = require('format-message');
const color = require('../../util/color');
const log = require('../../util/log');
const BLESession = require('../../io/bleSession');
const Base64Util = require('../../util/base64-util');
const MathUtil = require('../../util/math-util');

/**
 * Icon svg to be displayed at the left edge of each extension block, encoded as a data URI.
 * @type {string}
 */
// eslint-disable-next-line max-len
const iconURI = 'data:image/png;base64,iVBORw0KGgoAAAANSUhEUgAAAFAAAABQCAYAAACOEfKtAAAACXBIWXMAABYlAAAWJQFJUiTwAAAF8klEQVR4Ae2cbWxTVRjH/7ctbVc2tyEMNpWBk0VIkLcEjSAQgglTE5HEaKqJi1E/mbCP/dJA0kQbvzgTQ0Ki2T7V6AeYGoEPLJmGKPiyzZDwEpYJCHSbQIcbdLvres1zOa13Xbvdu2eTDp9fst329Lnn5XfPPfece7tphmFAmDkuccdDBDIRgUxEIBMRyEQEMhGBTEQgExHIRAQyEYFMRCATEchEBDIRgUxEIBMRyEQEMhGBTEQgExHIxMPNIByNVQBoBUDb7kgo2KTS9wBoUmFNkVCwW6U3A1gP4JJKHwxHY/S+WcW2RkLBVhV7AMAOAIMAGlWstbyOSCh4QMU2Uoy1PBVL+a7IqZu1vOZIKNg20/azBarGvKxebw9HY22RULADwBFLTBcATQnZl4lVEimN4ssteXQrQfstebQpmW1q30xshyqvxRLbofYnYW9ZYgeV8C5LLOWlzbTxM3ouHI7GPgSwWx3Z0syBSBku6IYnlTbM+uQenJQaMnKHDaqAFnDrcCFbl3G1defEjas0a4N/Vz10OybyvapfrSX1sjpo+WIz0ME7QL3djgtHPTAcjb2mepw/b2ZaGh5NL5RnofR8R99dIC5fHusK5JsrCUpm7TSx21XvbcwTNwnbAsPR2GcA3qaG+H0LsHlDPZ7fca/ujZ+cRW9/Em5vCXzlNVhQUjFpf/3OTSRvXkKJz43Xt1bh1S1LUeq/5+njQ9/iVmLIfL1ieRU2b1iFtavztXNu6TrTi8PfnYI67WdPoOp5przV9Y8iuHdb9rOW9uumPI+vDIElddBckztPOqVn5X36Xj1WVQeynx1sOWbK83jc2PviM/dFXIYNax9H55leXLoyYHsfWwI14JCRRx7x5ckBU1oheYQ+1G9u39lVM0Hej7+cR7w/Yb7e9+5LqChfaLvixcK088BwNNZkAOV02ubK6+odwt3RcfOULSSPGEveG48bNj08If3kqXPmdtO6unkpDzYn0u/TLxrzcumJJ80Ut79sygzoFF6/siw75mUYupOEpmnY0/A0pw33FTsCa+hX5oJhZXgkZb5zub2O20CnL7EwkPeCPm+wI7CEBvi5wuOZ36tJW7X3uGXJXAgxk8P4eNpRPEvgskqfuR0Z/BNGejxvDM3/5gs0pboWv+motqybCc+tqUCzz43kaBJ/X+2eMjZ3ClNsjIzo5ioknXZ2b4AlkKYltLJoaY9jOJm/B0KJbtg4c4F/XOmH3+dF9dLKbBo1OD6QQGV56YQ55ODtO0jcHkZ1VSX8/n9nB9S7RkZ1rFy+NG8ZR9s70TeQQKDEh7vJUdt1Y9/OopXFB2/WcbMpyOexE9mlFS21aLlHMmKHfzBl0QT/hV2bzM9oLXv0xG8YGR0zpdLEn6RT2k+/XjDzoLX2G3u3TZBLUyral/Z5qCyAK1f/sl2/or+IWNel1Eji3MWrpjyCZHWqdNrSe6ieSHFERl4mP+q5GehgHGvvRGal5XI5uzU47f3A/R99YTgdF2wXrmkolr9ToZ5NvTjT4yOhoC2T057CJM/r9WDxoqmXa07R9THcuDVcMO8bt4ag6ynULKvkFjWBTLl0ugZKvNlyqLeSQKfYGgOpgXt2b5zVhlzrS+Dr451YvKg0b95txztxvS8xZ+VuXFuLJ5+oNgV+9c3PuHDxGs6cu+w4v//9RJo6x5bN9UgbBo4cPY1U6j+cSD8orFvzGFYuX4KxsRQGbth6FCICc9m5dY05HtN46AQRqPB5PWjY+ZT5RnMwkxGBFh5ZVmle9Z3MrGbjwfqccrC1vajrV7QCaVCfS6qrJj96nQlFK5CujPRT7MgYyEQEMhGBTGwJpAW4kJ9pBbo0zbx70X7y7AOv8HxP3LyB4YTpb2cZBt2iqL3QEwf9zDbX+waLca439QMeC7a+YBmOxugLiM/OTt2yaOoMoO+H6LOcNwf6xusrthsh/7mIh1yFmYhAJiKQiQhkIgKZiEAmIpCJCGQiApmIQCYikIkIZCICmYhAJiKQiQhkIgKZiEAmIpCJCGQiAjkA+AeOwQKMcWZqHgAAAABJRU5ErkJggg==';

const UUID = {
    DEVICE_SERVICE: '00001523-1212-efde-1523-785feabcd123',
    IO_SERVICE: '00004f0e-1212-efde-1523-785feabcd123',
    ATTACHED_IO: '00001527-1212-efde-1523-785feabcd123',
    INPUT_VALUES: '00001560-1212-efde-1523-785feabcd123',
    INPUT_COMMAND: '00001563-1212-efde-1523-785feabcd123',
    OUTPUT_COMMAND: '00001565-1212-efde-1523-785feabcd123'
};

/**
 * A time interval to wait (in milliseconds) while a block that sends a BLE message is running.
 * @type {number}
 */
const BLESendInterval = 100;

/**
 * Enum for WeDo2 sensor and output types.
 * @readonly
 * @enum {number}
 */
const WeDo2Types = {
    MOTOR: 1,
    PIEZO: 22,
    LED: 23,
    TILT: 34,
    DISTANCE: 35
};

/**
 * Enum for connection/port ids assigned to internal WeDo2 output devices.
 * @readonly
 * @enum {number}
 */
const WeDo2ConnectIDs = {
    LED: 6,
    PIEZO: 5
};

/**
 * Enum for ids for various output commands on the WeDo2.
 * @readonly
 * @enum {number}
 */
const WeDo2Commands = {
    MOTOR_POWER: 1,
    PLAY_TONE: 2,
    STOP_TONE: 3,
    WRITE_RGB: 4,
    SET_VOLUME: 255
};

/**
 * Enum for modes for input sensors on the WeDo2.
 * @enum {number}
 */
const WeDo2Modes = {
    TILT: 0, // angle
    DISTANCE: 0 // detect
};

/**
 * Enum for units for input sensors on the WeDo2.
 * @enum {number}
 */
const WeDo2Units = {
    TILT: 0, // raw
    DISTANCE: 1 // percent
};

/**
 * Manage power, direction, and timers for one WeDo 2.0 motor.
 */
class WeDo2Motor {
    /**
     * Construct a WeDo2Motor instance.
     * @param {WeDo2} parent - the WeDo 2.0 device which owns this motor.
     * @param {int} index - the zero-based index of this motor on its parent device.
     */
    constructor (parent, index) {
        /**
         * The WeDo 2.0 device which owns this motor.
         * @type {WeDo2}
         * @private
         */
        this._parent = parent;

        /**
         * The zero-based index of this motor on its parent device.
         * @type {int}
         * @private
         */
        this._index = index;

        /**
         * This motor's current direction: 1 for "this way" or -1 for "that way"
         * @type {number}
         * @private
         */
        this._direction = 1;

        /**
         * This motor's current power level, in the range [0,100].
         * @type {number}
         * @private
         */
        this._power = 100;

        /**
         * Is this motor currently moving?
         * @type {boolean}
         * @private
         */
        this._isOn = false;

        /**
         * If the motor has been turned on or is actively braking for a specific duration, this is the timeout ID for
         * the end-of-action handler. Cancel this when changing plans.
         * @type {Object}
         * @private
         */
        this._pendingTimeoutId = null;

        /**
         * The starting time for the pending timeout.
         * @type {Object}
         * @private
         */
        this._pendingTimeoutStartTime = null;

        /**
         * The delay/duration of the pending timeout.
         * @type {Object}
         * @private
         */
        this._pendingTimeoutDelay = null;

        this.startBraking = this.startBraking.bind(this);
        this.setMotorOff = this.setMotorOff.bind(this);
    }

    /**
     * @return {number} - the duration of active braking after a call to startBraking(). Afterward, turn the motor off.
     * @constructor
     */
    static get BRAKE_TIME_MS () {
        return 1000;
    }

    /**
     * @return {int} - this motor's current direction: 1 for "this way" or -1 for "that way"
     */
    get direction () {
        return this._direction;
    }

    /**
     * @param {int} value - this motor's new direction: 1 for "this way" or -1 for "that way"
     */
    set direction (value) {
        if (value < 0) {
            this._direction = -1;
        } else {
            this._direction = 1;
        }
    }

    /**
     * @return {int} - this motor's current power level, in the range [0,100].
     */
    get power () {
        return this._power;
    }

    /**
     * @param {int} value - this motor's new power level, in the range [0,100].
     */
    set power (value) {
        this._power = Math.max(0, Math.min(value, 100));
    }

    /**
     * @return {boolean} - true if this motor is currently moving, false if this motor is off or braking.
     */
    get isOn () {
        return this._isOn;
    }

    /**
     * @return {boolean} - time, in milliseconds, of when the pending timeout began.
     */
    get pendingTimeoutStartTime () {
        return this._pendingTimeoutStartTime;
    }

    /**
     * @return {boolean} - delay, in milliseconds, of the pending timeout.
     */
    get pendingTimeoutDelay () {
        return this._pendingTimeoutDelay;
    }

    /**
     * Turn this motor on indefinitely.
     */
    setMotorOn () {
        const cmd = new Uint8Array(4);
        cmd[0] = this._index + 1; // connect id
        cmd[1] = WeDo2Commands.MOTOR_POWER; // command
        cmd[2] = 1; // 1 byte to follow
        cmd[3] = this._power * this._direction; // power in range 0-100

        this._parent._send(UUID.OUTPUT_COMMAND, Base64Util.uint8ArrayToBase64(cmd));

        this._isOn = true;
        this._clearTimeout();
    }

    /**
     * Turn this motor on for a specific duration.
     * @param {number} milliseconds - run the motor for this long.
     */
    setMotorOnFor (milliseconds) {
        milliseconds = Math.max(0, milliseconds);
        this.setMotorOn();
        this._setNewTimeout(this.startBraking, milliseconds);
    }

    /**
     * Start active braking on this motor. After a short time, the motor will turn off.
     */
    startBraking () {
        const cmd = new Uint8Array(4);
        cmd[0] = this._index + 1; // connect id
        cmd[1] = WeDo2Commands.MOTOR_POWER; // command
        cmd[2] = 1; // 1 byte to follow
        cmd[3] = 127; // power in range 0-100

        this._parent._send(UUID.OUTPUT_COMMAND, Base64Util.uint8ArrayToBase64(cmd));

        this._isOn = false;
        this._setNewTimeout(this.setMotorOff, WeDo2Motor.BRAKE_TIME_MS);
    }

    /**
     * Turn this motor off.
     */
    setMotorOff () {
        const cmd = new Uint8Array(4);
        cmd[0] = this._index + 1; // connect id
        cmd[1] = WeDo2Commands.MOTOR_POWER; // command
        cmd[2] = 1; // 1 byte to follow
        cmd[3] = 0; // power in range 0-100

        this._parent._send(UUID.OUTPUT_COMMAND, Base64Util.uint8ArrayToBase64(cmd));

        this._isOn = false;
    }

    /**
     * Clear the motor action timeout, if any. Safe to call even when there is no pending timeout.
     * @private
     */
    _clearTimeout () {
        if (this._pendingTimeoutId !== null) {
            clearTimeout(this._pendingTimeoutId);
            this._pendingTimeoutId = null;
            this._pendingTimeoutStartTime = null;
            this._pendingTimeoutDelay = null;
        }
    }

    /**
     * Set a new motor action timeout, after clearing an existing one if necessary.
     * @param {Function} callback - to be called at the end of the timeout.
     * @param {int} delay - wait this many milliseconds before calling the callback.
     * @private
     */
    _setNewTimeout (callback, delay) {
        this._clearTimeout();
        const timeoutID = setTimeout(() => {
            if (this._pendingTimeoutId === timeoutID) {
                this._pendingTimeoutId = null;
            }
            callback();
        }, delay);
        this._pendingTimeoutId = timeoutID;
        this._pendingTimeoutStartTime = Date.now();
        this._pendingTimeoutDelay = delay;
    }
}

/**
 * Manage communication with a WeDo 2.0 device over a Bluetooth Low Energy client socket.
 */
class WeDo2 {

    constructor (runtime, extensionId) {

        /**
         * The Scratch 3.0 runtime used to trigger the green flag button.
         * @type {Runtime}
         * @private
         */
        this._runtime = runtime;
        this._runtime.on('PROJECT_STOP_ALL', this._stopAll.bind(this));

        /**
         * The device ports that connect to motors and sensors.
         * @type {string[]}
         * @private
         */
        this._ports = ['none', 'none']; // TODO: rename?

        /**
         * The motors which this WeDo 2.0 could possibly have.
         * @type {WeDo2Motor[]}
         * @private
         */
        this._motors = [null, null];

        /**
         * The most recently received value for each sensor.
         * @type {Object.<string, number>}
         * @private
         */
        this._sensors = {
            tiltX: 0,
            tiltY: 0,
            distance: 0
        };

        /**
         * A flag that is true while we are busy sendng data to the BLE session.
         * @type {boolean}
         * @private
         */
        this._sending = false;

        /**
         * ID for a timeout which is used to clear the sending flag if it has been
         * true for a long time.
         */
        this._sendingTimeoutID = null;

        /**
         * The Bluetooth connection session for reading/writing device data.
         * @type {BLESession}
         * @private
         */
        this._ble = null;
        this._runtime.registerExtensionDevice(extensionId, this);

        this._onConnect = this._onConnect.bind(this);
        this._onMessage = this._onMessage.bind(this);
    }

    /**
     * @return {number} - the latest value received for the tilt sensor's tilt about the X axis.
     */
    get tiltX () {
        return this._sensors.tiltX;
    }

    /**
     * @return {number} - the latest value received for the tilt sensor's tilt about the Y axis.
     */
    get tiltY () {
        return this._sensors.tiltY;
    }

    /**
     * @return {number} - the latest value received from the distance sensor.
     */
    get distance () {
        return this._sensors.distance;
    }

    /**
     * Access a particular motor on this device.
     * @param {int} index - the zero-based index of the desired motor.
     * @return {WeDo2Motor} - the WeDo2Motor instance, if any, at that index.
     */
    motor (index) {
        return this._motors[index];
    }

    /**
     * Stop all the motors that are currently running.
     */
    stopAllMotors () {
        this._motors.forEach(motor => {
            if (motor && motor.isOn) {
                motor.setMotorOff();
            }
        });
    }

    /**
     * Set the WeDo 2.0 hub's LED to a specific color.
     * @param {int} rgb - a 24-bit RGB color in 0xRRGGBB format.
     * @return {Promise} - a promise of the completion of the set led send operation.
     */
    setLED (rgb) {
        const cmd = new Uint8Array(6);
        cmd[0] = WeDo2ConnectIDs.LED; // connect id
        cmd[1] = WeDo2Commands.WRITE_RGB; // command
        cmd[2] = 3; // 3 bytes to follow
        cmd[3] = (rgb >> 16) & 0x000000FF;
        cmd[4] = (rgb >> 8) & 0x000000FF;
        cmd[5] = (rgb) & 0x000000FF;

        return this._send(UUID.OUTPUT_COMMAND, Base64Util.uint8ArrayToBase64(cmd));
    }

    /**
     * Switch off the LED on the WeDo2.
     * @return {Promise} - a promise of the completion of the stop led send operation.
     */
    stopLED () {
        const cmd = new Uint8Array(6);
        cmd[0] = WeDo2ConnectIDs.LED; // connect id
        cmd[1] = WeDo2Commands.WRITE_RGB; // command
        cmd[2] = 3; // 3 bytes to follow
        cmd[3] = 0x000000; // off
        cmd[4] = 0x000000;
        cmd[5] = 0x000000;

        return this._send(UUID.OUTPUT_COMMAND, Base64Util.uint8ArrayToBase64(cmd));
    }

    /**
     * Play a tone from the WeDo 2.0 hub for a specific amount of time.
     * @param {int} tone - the pitch of the tone, in Hz.
     * @param {int} milliseconds - the duration of the note, in milliseconds.
     * @return {Promise} - a promise of the completion of the play tone send operation.
     */
    playTone (tone, milliseconds) {
        const cmd = new Uint8Array(7);
        cmd[0] = WeDo2ConnectIDs.PIEZO; // connect id
        cmd[1] = WeDo2Commands.PLAY_TONE; // command
        cmd[2] = 4; // 4 bytes to follow
        cmd[3] = tone;
        cmd[4] = tone >> 8;
        cmd[5] = milliseconds;
        cmd[6] = milliseconds >> 8;

        return this._send(UUID.OUTPUT_COMMAND, Base64Util.uint8ArrayToBase64(cmd));
    }

    /**
     * Stop the tone playing from the WeDo 2.0 hub, if any.
     * @return {Promise} - a promise that the command sent.
     */
    stopTone () {
        const cmd = new Uint8Array(2);
        cmd[0] = WeDo2ConnectIDs.PIEZO; // connect id
        cmd[1] = WeDo2Commands.STOP_TONE; // command

        return this._send(UUID.OUTPUT_COMMAND, Base64Util.uint8ArrayToBase64(cmd));
    }

    /**
     * Called by the runtime when user wants to scan for a device.
     */
    // TODO: rename scan?
    startDeviceScan () {
        this._ble = new BLESession(this._runtime, {
            filters: [{services: [UUID.DEVICE_SERVICE]}],
            optionalServices: [UUID.IO_SERVICE]
        }, this._onConnect);
    }

    /**
     * Called by the runtime when user wants to connect to a certain device.
     * @param {number} id - the id of the device to connect to.
     */
    // TODO: rename connect?
    connectDevice (id) {
        this._ble.connectDevice(id);
    }

    /**
     * Disconnects from the current BLE session.
     */
    // TODO: rename disconnect?
    disconnectSession () {
        this._ports = ['none', 'none'];
        this._motors = [null, null];
        this._sensors = {
            tiltX: 0,
            tiltY: 0,
            distance: 0
        };

        this._ble.disconnectSession();
    }

    /**
     * Called by the runtime to detect whether the device is connected.
     * @return {boolean} - the connected state.
     */
    // TODO: rename isConnected
    getPeripheralIsConnected () {
        let connected = false;
        if (this._ble) {
            connected = this._ble.getPeripheralIsConnected();
        }
        return connected;
    }

    /**
     * Sets LED mode and initial color and starts reading data from device after BLE has connected.
     * @private
     */
    _onConnect () {
        // set LED input mode to RGB
        this._setLEDMode()
            .then(() => {
                // set LED to blue
                this.setLED(0x0000FF);
            })
            .then(() => {
                // register for attached io notifications
                // TODO: make backwards compatible with 'read':
                // - try 'startNotifications'
                // - then try 'read' with 'startNotifications' flag
                // - then catch OSX and Windows errors
                this._ble.startNotifications(UUID.DEVICE_SERVICE, UUID.ATTACHED_IO, this._onMessage);
            });
    }

    /**
     * Write a message to the device BLE session.
     * @param {number} uuid - the UUID of the characteristic to write to
     * @param {Uint8Array} message - the message to write.
     * @return {Promise} - a promise result of the write operation
     * @private
     */
    _send (uuid, message) {
        if (!this.getPeripheralIsConnected()) return;
        if (this._sending) return;

        this._sending = true;

        this._sendingTimeoutID = window.setTimeout(() => {
            this._sending = false;
        }, 5000);

        return this._ble.write(UUID.IO_SERVICE, uuid, message, 'base64')
            .then(() => {
                this._sending = false;
                window.clearTimeout(this._sendingTimeoutID);
            });
    }

    /**
     * Process the sensor data from the incoming BLE characteristic.
     * @param {object} base64 - the incoming BLE data.
     * @private
     */
    _onMessage (base64) {
        const data = Base64Util.base64ToUint8Array(base64);
        // log.info(data);

        /**
         * If first byte of data is '1' or '2', then either clear the
         * sensor present in ports 1 or 2 or set their format.
         *
         * If first byte of data is anything else, read incoming sensor value.
         */
        switch (data[0]) {
        case 1:
        case 2: {
            const connectID = data[0];
            if (data[1] === 0) {
                // clear sensor or motor
                this._clearPort(connectID);
            } else {
                // register sensor or motor
                this._registerSensorOrMotor(connectID, data[3]);
            }
            break;
        }
        default: {
            // read incoming sensor value
            const connectID = data[1];
            const type = this._ports[connectID - 1];
            if (type === WeDo2Types.DISTANCE) {
                this._sensors.distance = data[2];
            }
            if (type === WeDo2Types.TILT) {
                this._sensors.tiltX = data[2];
                this._sensors.tiltY = data[3];
            }
            break;
        }
        }
    }

    /**
     * Clear the sensor or motor present at port 1 or 2.
     * @param {number} connectID - the port to clear.
     * @private
     */
    _clearPort (connectID) {
        const type = this._ports[connectID - 1];
        if (type === WeDo2Types.TILT) {
            this._sensors.tiltX = this._sensors.tiltY = 0;
        }
        if (type === WeDo2Types.DISTANCE) {
            this._sensors.distance = 0;
        }
        this._ports[connectID - 1] = 'none';
        this._motors[connectID - 1] = null;
    }

    /**
     * Register a new sensor or motor connected at a port.  Store the type of
     * sensor or motor internally, and then register for notifications on input
     * values if it is a sensor.
     * @param {number} connectID - the port to register a sensor or motor on.
     * @param {number} type - the type ID of the sensor or motor
     */
    _registerSensorOrMotor (connectID, type) {
        // Record which port is connected to what type of device
        this._ports[connectID - 1] = type;

        // Register motor
        if (type === WeDo2Types.MOTOR) {
            this._motors[connectID - 1] = new WeDo2Motor(this, connectID - 1);
        } else {
            // Register tilt or distance sensor
            const typeString = type === WeDo2Types.DISTANCE ? 'DISTANCE' : 'TILT';
            const cmd = new Uint8Array(11);
            cmd[0] = 1; // sensor format
            cmd[1] = 2; // command type: write
            cmd[2] = connectID; // connect id
            cmd[3] = type; // type
            cmd[4] = WeDo2Modes[typeString]; // mode
            cmd[5] = 1; // delta interval, 4 bytes, 1 = continuous updates
            cmd[6] = 0;
            cmd[7] = 0;
            cmd[8] = 0;
            cmd[9] = WeDo2Units[typeString]; // unit
            cmd[10] = 1; // notifications enabled: true

            this._send(UUID.INPUT_COMMAND, Base64Util.uint8ArrayToBase64(cmd))
                .then(() => {
                    // TODO: make backwards compatible with 'read':
                    // - try 'startNotifications'
                    // - then try 'read' with 'startNotifications' flag
                    // - then catch OSX and Windows errors
                    this._ble.startNotifications(UUID.IO_SERVICE, UUID.INPUT_VALUES, this._onMessage);
                });
        }
    }

    /**
     * Sets the input mode of the LED to RGB.
     * @return {Promise} - a promise returned by the send operation.
     * @private
     */
    _setLEDMode () {
        const cmd = new Uint8Array(11);
        cmd[0] = 1; // sensor format
        cmd[1] = 2; // command type: 2 = write
        cmd[2] = WeDo2ConnectIDs.LED; // port
        cmd[3] = WeDo2Types.LED; // type
        cmd[4] = 1; // mode
        cmd[5] = 0; // delta interval, 4 bytes
        cmd[6] = 0;
        cmd[7] = 0;
        cmd[8] = 0;
        cmd[9] = 0; // unit = raw
        cmd[10] = 0; // notifications enabled: false

        return this._send(UUID.INPUT_COMMAND, Base64Util.uint8ArrayToBase64(cmd));
    }

    /**
     * Stop the tone playing and motors on the WeDo 2.0 hub.
     */
    _stopAll () {
<<<<<<< HEAD
        if (!this.getPeripheralIsConnected()) return;
        this.stopTone();
        this.stopAllMotors();
        // this.stopLED();
=======
        this.stopTone()
            .then(() => {
                this.stopAllMotors();
            });
>>>>>>> ab7f24bf
    }
}

/**
 * Enum for motor specification.
 * @readonly
 * @enum {string}
 */
const MotorID = {
    DEFAULT: 'motor',
    A: 'motor A',
    B: 'motor B',
    ALL: 'all motors'
};

/**
 * Enum for motor direction specification.
 * @readonly
 * @enum {string}
 */
const MotorDirection = {
    FORWARD: 'this way',
    BACKWARD: 'that way',
    REVERSE: 'reverse'
};

/**
 * Enum for tilt sensor direction.
 * @readonly
 * @enum {string}
 */
const TiltDirection = {
    UP: 'up',
    DOWN: 'down',
    LEFT: 'left',
    RIGHT: 'right',
    ANY: 'any'
};

/**
 * Scratch 3.0 blocks to interact with a LEGO WeDo 2.0 device.
 */
class Scratch3WeDo2Blocks {

    /**
     * @return {string} - the ID of this extension.
     */
    static get EXTENSION_ID () {
        return 'wedo2';
    }

    /**
     * @return {number} - the tilt sensor counts as "tilted" if its tilt angle meets or exceeds this threshold.
     */
    static get TILT_THRESHOLD () {
        return 15;
    }

    /**
     * Construct a set of WeDo 2.0 blocks.
     * @param {Runtime} runtime - the Scratch 3.0 runtime.
     */
    constructor (runtime) {
        /**
         * The Scratch 3.0 runtime.
         * @type {Runtime}
         */
        this.runtime = runtime;

        // Create a new WeDo2 device instance
        this._device = new WeDo2(this.runtime, Scratch3WeDo2Blocks.EXTENSION_ID);
    }

    /**
     * @returns {object} metadata for this extension and its blocks.
     */
    getInfo () {
        return {
            id: Scratch3WeDo2Blocks.EXTENSION_ID,
            name: 'WeDo 2.0',
            blockIconURI: iconURI,
            showStatusButton: true,
            blocks: [
                {
                    opcode: 'motorOnFor',
                    text: formatMessage({
                        id: 'wedo2.motorOnFor',
                        default: 'turn [MOTOR_ID] on for [DURATION] seconds',
                        description: 'turn a motor on for some time'
                    }),
                    blockType: BlockType.COMMAND,
                    arguments: {
                        MOTOR_ID: {
                            type: ArgumentType.STRING,
                            menu: 'MOTOR_ID',
                            defaultValue: MotorID.DEFAULT
                        },
                        DURATION: {
                            type: ArgumentType.NUMBER,
                            defaultValue: 1
                        }
                    }
                },
                {
                    opcode: 'motorOn',
                    text: formatMessage({
                        id: 'wedo2.motorOn',
                        default: 'turn [MOTOR_ID] on',
                        description: 'turn a motor on indefinitely'
                    }),
                    blockType: BlockType.COMMAND,
                    arguments: {
                        MOTOR_ID: {
                            type: ArgumentType.STRING,
                            menu: 'MOTOR_ID',
                            defaultValue: MotorID.DEFAULT
                        }
                    }
                },
                {
                    opcode: 'motorOff',
                    text: formatMessage({
                        id: 'wedo2.motorOff',
                        default: 'turn [MOTOR_ID] off',
                        description: 'turn a motor off'
                    }),
                    blockType: BlockType.COMMAND,
                    arguments: {
                        MOTOR_ID: {
                            type: ArgumentType.STRING,
                            menu: 'MOTOR_ID',
                            defaultValue: MotorID.DEFAULT
                        }
                    }
                },
                {
                    opcode: 'startMotorPower',
                    text: formatMessage({
                        id: 'wedo2.startMotorPower',
                        default: 'set [MOTOR_ID] power to [POWER]',
                        description: 'set the motor\'s power and turn it on'
                    }),
                    blockType: BlockType.COMMAND,
                    arguments: {
                        MOTOR_ID: {
                            type: ArgumentType.STRING,
                            menu: 'MOTOR_ID',
                            defaultValue: MotorID.DEFAULT
                        },
                        POWER: {
                            type: ArgumentType.NUMBER,
                            defaultValue: 100
                        }
                    }
                },
                {
                    opcode: 'setMotorDirection',
                    text: formatMessage({
                        id: 'wedo2.setMotorDirection',
                        default: 'set [MOTOR_ID] direction to [MOTOR_DIRECTION]',
                        description: 'set the motor\'s turn direction'
                    }),
                    blockType: BlockType.COMMAND,
                    arguments: {
                        MOTOR_ID: {
                            type: ArgumentType.STRING,
                            menu: 'MOTOR_ID',
                            defaultValue: MotorID.DEFAULT
                        },
                        MOTOR_DIRECTION: {
                            type: ArgumentType.STRING,
                            menu: 'MOTOR_DIRECTION',
                            defaultValue: MotorDirection.FORWARD
                        }
                    }
                },
                {
                    opcode: 'setLightHue',
                    text: formatMessage({
                        id: 'wedo2.setLightHue',
                        default: 'set light color to [HUE]',
                        description: 'set the LED color'
                    }),
                    blockType: BlockType.COMMAND,
                    arguments: {
                        HUE: {
                            type: ArgumentType.NUMBER,
                            defaultValue: 50
                        }
                    }
                },
                {
                    opcode: 'playNoteFor',
                    text: formatMessage({
                        id: 'wedo2.playNoteFor',
                        default: 'play note [NOTE] for [DURATION] seconds',
                        description: 'play a certain note for some time'
                    }),
                    blockType: BlockType.COMMAND,
                    arguments: {
                        NOTE: {
                            type: ArgumentType.NUMBER, // TODO: ArgumentType.MIDI_NOTE?
                            defaultValue: 60
                        },
                        DURATION: {
                            type: ArgumentType.NUMBER,
                            defaultValue: 0.5
                        }
                    },
                    hideFromPalette: true
                },
                {
                    opcode: 'whenDistance',
                    text: formatMessage({
                        id: 'wedo2.whenDistance',
                        default: 'when distance [OP] [REFERENCE]',
                        description: 'check for when distance is < or > than reference'
                    }),
                    blockType: BlockType.HAT,
                    arguments: {
                        OP: {
                            type: ArgumentType.STRING,
                            menu: 'OP',
                            defaultValue: '<'
                        },
                        REFERENCE: {
                            type: ArgumentType.NUMBER,
                            defaultValue: 50
                        }
                    }
                },
                {
                    opcode: 'whenTilted',
                    text: formatMessage({
                        id: 'wedo2.whenTilted',
                        default: 'when tilted [TILT_DIRECTION_ANY]',
                        description: 'check when tilted in a certain direction'
                    }),
                    func: 'isTilted',
                    blockType: BlockType.HAT,
                    arguments: {
                        TILT_DIRECTION_ANY: {
                            type: ArgumentType.STRING,
                            menu: 'TILT_DIRECTION_ANY',
                            defaultValue: TiltDirection.ANY
                        }
                    }
                },
                {
                    opcode: 'getDistance',
                    text: formatMessage({
                        id: 'wedo2.getDistance',
                        default: 'distance',
                        description: 'the value returned by the distance sensor'
                    }),
                    blockType: BlockType.REPORTER
                },
                {
                    opcode: 'isTilted',
                    text: formatMessage({
                        id: 'wedo2.isTilted',
                        default: 'tilted [TILT_DIRECTION_ANY]?',
                        description: 'whether the tilt sensor is tilted'
                    }),
                    blockType: BlockType.BOOLEAN,
                    arguments: {
                        TILT_DIRECTION_ANY: {
                            type: ArgumentType.STRING,
                            menu: 'TILT_DIRECTION_ANY',
                            defaultValue: TiltDirection.ANY
                        }
                    }
                },
                {
                    opcode: 'getTiltAngle',
                    text: formatMessage({
                        id: 'wedo2.getTiltAngle',
                        default: 'tilt angle [TILT_DIRECTION]',
                        description: 'the angle returned by the tilt sensor'
                    }),
                    blockType: BlockType.REPORTER,
                    arguments: {
                        TILT_DIRECTION: {
                            type: ArgumentType.STRING,
                            menu: 'TILT_DIRECTION',
                            defaultValue: TiltDirection.UP
                        }
                    }
                }
            ],
            menus: {
                MOTOR_ID: [MotorID.DEFAULT, MotorID.A, MotorID.B, MotorID.ALL],
                MOTOR_DIRECTION: [MotorDirection.FORWARD, MotorDirection.BACKWARD, MotorDirection.REVERSE],
                TILT_DIRECTION: [TiltDirection.UP, TiltDirection.DOWN, TiltDirection.LEFT, TiltDirection.RIGHT],
                TILT_DIRECTION_ANY:
                    [TiltDirection.UP, TiltDirection.DOWN, TiltDirection.LEFT, TiltDirection.RIGHT, TiltDirection.ANY],
                OP: ['<', '>']
            }
        };
    }

    /**
     * Turn specified motor(s) on for a specified duration.
     * @param {object} args - the block's arguments.
     * @property {MotorID} MOTOR_ID - the motor(s) to activate.
     * @property {int} DURATION - the amount of time to run the motors.
     * @return {Promise} - a promise which will resolve at the end of the duration.
     */
    motorOnFor (args) {
        let durationMS = Cast.toNumber(args.DURATION) * 1000;
        durationMS = MathUtil.clamp(durationMS, 0, 15000);
        return new Promise(resolve => {
            this._forEachMotor(args.MOTOR_ID, motorIndex => {
                const motor = this._device.motor(motorIndex);
                if (motor) {
                    motor.setMotorOnFor(durationMS);
                }
            });

            // Ensure this block runs for a fixed amount of time even when no device is connected.
            setTimeout(resolve, durationMS);
        });
    }

    /**
     * Turn specified motor(s) on indefinitely.
     * @param {object} args - the block's arguments.
     * @property {MotorID} MOTOR_ID - the motor(s) to activate.
     * @return {Promise} - a Promise that resolves after some delay.
     */
    motorOn (args) {
        this._forEachMotor(args.MOTOR_ID, motorIndex => {
            const motor = this._device.motor(motorIndex);
            if (motor) {
                motor.setMotorOn();
            }
        });

        return new Promise(resolve => {
            window.setTimeout(() => {
                resolve();
            }, BLESendInterval);
        });
    }

    /**
     * Turn specified motor(s) off.
     * @param {object} args - the block's arguments.
     * @property {MotorID} MOTOR_ID - the motor(s) to deactivate.
     * @return {Promise} - a Promise that resolves after some delay.
     */
    motorOff (args) {
        this._forEachMotor(args.MOTOR_ID, motorIndex => {
            const motor = this._device.motor(motorIndex);
            if (motor) {
                motor.setMotorOff();
            }
        });

        return new Promise(resolve => {
            window.setTimeout(() => {
                resolve();
            }, BLESendInterval);
        });
    }

    /**
     * Turn specified motor(s) off.
     * @param {object} args - the block's arguments.
     * @property {MotorID} MOTOR_ID - the motor(s) to be affected.
     * @property {int} POWER - the new power level for the motor(s).
     * @return {Promise} - a Promise that resolves after some delay.
     */
    startMotorPower (args) {
        this._forEachMotor(args.MOTOR_ID, motorIndex => {
            const motor = this._device.motor(motorIndex);
            if (motor) {
                motor.power = MathUtil.clamp(Cast.toNumber(args.POWER), 0, 100);
                motor.setMotorOn();
            }
        });

        return new Promise(resolve => {
            window.setTimeout(() => {
                resolve();
            }, BLESendInterval);
        });
    }

    /**
     * Set the direction of rotation for specified motor(s).
     * If the direction is 'reverse' the motor(s) will be reversed individually.
     * @param {object} args - the block's arguments.
     * @property {MotorID} MOTOR_ID - the motor(s) to be affected.
     * @property {MotorDirection} MOTOR_DIRECTION - the new direction for the motor(s).
     * @return {Promise} - a Promise that resolves after some delay.
     */
    setMotorDirection (args) {
        this._forEachMotor(args.MOTOR_ID, motorIndex => {
            const motor = this._device.motor(motorIndex);
            if (motor) {
                switch (args.MOTOR_DIRECTION) {
                case MotorDirection.FORWARD:
                    motor.direction = 1;
                    break;
                case MotorDirection.BACKWARD:
                    motor.direction = -1;
                    break;
                case MotorDirection.REVERSE:
                    motor.direction = -motor.direction;
                    break;
                default:
                    log.warn(`Unknown motor direction in setMotorDirection: ${args.DIRECTION}`);
                    break;
                }
                // keep the motor on if it's running, and update the pending timeout if needed
                if (motor.isOn) {
                    if (motor.pendingTimeoutDelay) {
                        motor.setMotorOnFor(motor.pendingTimeoutStartTime + motor.pendingTimeoutDelay - Date.now());
                    } else {
                        motor.setMotorOn();
                    }
                }
            }
        });

        return new Promise(resolve => {
            window.setTimeout(() => {
                resolve();
            }, BLESendInterval);
        });
    }

    /**
     * Set the LED's hue.
     * @param {object} args - the block's arguments.
     * @property {number} HUE - the hue to set, in the range [0,100].
     * @return {Promise} - a Promise that resolves after some delay.
     */
    setLightHue (args) {
        // Convert from [0,100] to [0,360]
        let inputHue = Cast.toNumber(args.HUE);
        inputHue = MathUtil.wrapClamp(inputHue, 0, 100);
        const hue = inputHue * 360 / 100;

        const rgbObject = color.hsvToRgb({h: hue, s: 1, v: 1});

        const rgbDecimal = color.rgbToDecimal(rgbObject);

        this._device.setLED(rgbDecimal);

        return new Promise(resolve => {
            window.setTimeout(() => {
                resolve();
            }, BLESendInterval);
        });
    }

    /**
     * Make the WeDo 2.0 hub play a MIDI note for the specified duration.
     * @param {object} args - the block's arguments.
     * @property {number} NOTE - the MIDI note to play.
     * @property {number} DURATION - the duration of the note, in seconds.
     * @return {Promise} - a promise which will resolve at the end of the duration.
     */
    playNoteFor (args) {
        let durationMS = Cast.toNumber(args.DURATION) * 1000;
        durationMS = MathUtil.clamp(durationMS, 0, 3000);
        const note = MathUtil.clamp(Cast.toNumber(args.NOTE), 25, 125); // valid WeDo2 sounds
        if (durationMS === 0) return; // WeDo2 plays duration '0' forever
        return new Promise(resolve => {
            const tone = this._noteToTone(note);
            this._device.playTone(tone, durationMS);

            // Ensure this block runs for a fixed amount of time even when no device is connected.
            setTimeout(resolve, durationMS);
        });
    }

    /**
     * Compare the distance sensor's value to a reference.
     * @param {object} args - the block's arguments.
     * @property {string} OP - the comparison operation: '<' or '>'.
     * @property {number} REFERENCE - the value to compare against.
     * @return {boolean} - the result of the comparison, or false on error.
     */
    whenDistance (args) {
        switch (args.OP) {
        case '<':
        case '&lt;':
            return this._device.distance < Cast.toNumber(args.REFERENCE);
        case '>':
        case '&gt;':
            return this._device.distance > Cast.toNumber(args.REFERENCE);
        default:
            log.warn(`Unknown comparison operator in whenDistance: ${args.OP}`);
            return false;
        }
    }

    /**
     * Test whether the tilt sensor is currently tilted.
     * @param {object} args - the block's arguments.
     * @property {TiltDirection} TILT_DIRECTION_ANY - the tilt direction to test (up, down, left, right, or any).
     * @return {boolean} - true if the tilt sensor is tilted past a threshold in the specified direction.
     */
    whenTilted (args) {
        return this._isTilted(args.TILT_DIRECTION_ANY);
    }

    /**
     * @return {number} - the distance sensor's value, scaled to the [0,100] range.
     */
    getDistance () {
        return this._device.distance;
    }

    /**
     * Test whether the tilt sensor is currently tilted.
     * @param {object} args - the block's arguments.
     * @property {TiltDirection} TILT_DIRECTION_ANY - the tilt direction to test (up, down, left, right, or any).
     * @return {boolean} - true if the tilt sensor is tilted past a threshold in the specified direction.
     */
    isTilted (args) {
        return this._isTilted(args.TILT_DIRECTION_ANY);
    }

    /**
     * @param {object} args - the block's arguments.
     * @property {TiltDirection} TILT_DIRECTION - the direction (up, down, left, right) to check.
     * @return {number} - the tilt sensor's angle in the specified direction.
     * Note that getTiltAngle(up) = -getTiltAngle(down) and getTiltAngle(left) = -getTiltAngle(right).
     */
    getTiltAngle (args) {
        return this._getTiltAngle(args.TILT_DIRECTION);
    }

    /**
     * Test whether the tilt sensor is currently tilted.
     * @param {TiltDirection} direction - the tilt direction to test (up, down, left, right, or any).
     * @return {boolean} - true if the tilt sensor is tilted past a threshold in the specified direction.
     * @private
     */
    _isTilted (direction) {
        switch (direction) {
        case TiltDirection.ANY:
            return (Math.abs(this._device.tiltX) >= Scratch3WeDo2Blocks.TILT_THRESHOLD) ||
                (Math.abs(this._device.tiltY) >= Scratch3WeDo2Blocks.TILT_THRESHOLD);
        default:
            return this._getTiltAngle(direction) >= Scratch3WeDo2Blocks.TILT_THRESHOLD;
        }
    }

    /**
     * @param {TiltDirection} direction - the direction (up, down, left, right) to check.
     * @return {number} - the tilt sensor's angle in the specified direction.
     * Note that getTiltAngle(up) = -getTiltAngle(down) and getTiltAngle(left) = -getTiltAngle(right).
     * @private
     */
    _getTiltAngle (direction) {
        switch (direction) {
        case TiltDirection.UP:
            return this._device.tiltY > 45 ? 256 - this._device.tiltY : -this._device.tiltY;
        case TiltDirection.DOWN:
            return this._device.tiltY > 45 ? this._device.tiltY - 256 : this._device.tiltY;
        case TiltDirection.LEFT:
            return this._device.tiltX > 45 ? 256 - this._device.tiltX : -this._device.tiltX;
        case TiltDirection.RIGHT:
            return this._device.tiltX > 45 ? this._device.tiltX - 256 : this._device.tiltX;
        default:
            log.warn(`Unknown tilt direction in _getTiltAngle: ${direction}`);
        }
    }

    /**
     * Call a callback for each motor indexed by the provided motor ID.
     * @param {MotorID} motorID - the ID specifier.
     * @param {Function} callback - the function to call with the numeric motor index for each motor.
     * @private
     */
    _forEachMotor (motorID, callback) {
        let motors;
        switch (motorID) {
        case MotorID.A:
            motors = [0];
            break;
        case MotorID.B:
            motors = [1];
            break;
        case MotorID.ALL:
        case MotorID.DEFAULT:
            motors = [0, 1];
            break;
        default:
            log.warn(`Invalid motor ID: ${motorID}`);
            motors = [];
            break;
        }
        for (const index of motors) {
            callback(index);
        }
    }

    /**
     * @param {number} midiNote - the MIDI note value to convert.
     * @return {number} - the frequency, in Hz, corresponding to that MIDI note value.
     * @private
     */
    _noteToTone (midiNote) {
        // Note that MIDI note 69 is A4, 440 Hz
        return 440 * Math.pow(2, (midiNote - 69) / 12);
    }
}

module.exports = Scratch3WeDo2Blocks;<|MERGE_RESOLUTION|>--- conflicted
+++ resolved
@@ -698,17 +698,11 @@
      * Stop the tone playing and motors on the WeDo 2.0 hub.
      */
     _stopAll () {
-<<<<<<< HEAD
         if (!this.getPeripheralIsConnected()) return;
-        this.stopTone();
-        this.stopAllMotors();
-        // this.stopLED();
-=======
         this.stopTone()
             .then(() => {
                 this.stopAllMotors();
             });
->>>>>>> ab7f24bf
     }
 }
 
